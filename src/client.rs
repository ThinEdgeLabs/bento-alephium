--- conflicted
+++ resolved
@@ -6,22 +6,12 @@
 use std::env;
 use url::Url;
 
-<<<<<<< HEAD
 #[derive(Clone, Debug)]
 pub enum Network {
     Development,
     Testnet,
     Mainnet,
     Custom(String),
-=======
-/// Enum representing different networks for the client to interact with.
-#[derive(Clone, Debug)]
-pub enum Network {
-    Development,    // Represents the development network.
-    Testnet,        // Represents the testnet network.
-    Mainnet,        // Represents the mainnet network.
-    Custom(String), // Represents a custom network, specified by a URL.
->>>>>>> fd48eef3
 }
 
 impl Network {
@@ -36,14 +26,8 @@
     /// A string containing the base URL of the network.
     pub fn base_url(&self) -> String {
         match self {
-<<<<<<< HEAD
             Network::Development => env::var("DEV_NODE_URL")
                 .unwrap_or_else(|_| "http://127.0.0.1:12973".to_owned()),
-=======
-            Network::Development => {
-                env::var("DEV_NODE_URL").unwrap_or_else(|_| "http://127.0.0.1:12973".to_owned())
-            }
->>>>>>> fd48eef3
             Network::Testnet => env::var("TESTNET_NODE_URL")
                 .unwrap_or_else(|_| "https://node.testnet.alephium.org".to_owned()),
             Network::Mainnet => env::var("MAINNET_NODE_URL")
@@ -90,23 +74,9 @@
         }
     }
 
-<<<<<<< HEAD
     // List blocks on the given time interval.
     // GET:/blockflow/blocks?fromTs={from_ts}&toTs={to_ts}
     pub async fn get_blocks(&self, from_ts: u128, to_ts: u128) -> Result<BlocksPerTimestampRange> {
-=======
-    /// List blocks on the given time interval.
-    ///
-    /// # Arguments
-    ///
-    /// * `from_ts` - The starting timestamp for the block query.
-    /// * `to_ts` - The ending timestamp for the block query.
-    ///
-    /// # Returns
-    ///
-    /// A `Result` containing a `BlocksPerTimestampRange` structure, or an error if the request fails.
-    pub async fn get_blocks(&self, from_ts: u64, to_ts: u64) -> Result<BlocksPerTimestampRange> {
->>>>>>> fd48eef3
         let endpoint = format!("blockflow/blocks?fromTs={}&toTs={}", from_ts, to_ts);
         let url = Url::parse(&format!("{}/{}", self.base_url, endpoint))?;
         let response = self.inner.get(url).send().await?.json().await?;
@@ -134,22 +104,9 @@
         Ok(response)
     }
 
-<<<<<<< HEAD
     // Get a block with hash.
     // GET:/blockflow/blocks/{block_hash}
     pub async fn get_block(&self, block_hash: &String) -> Result<BlockEntry> {
-=======
-    /// Get a block by its hash.
-    ///
-    /// # Arguments
-    ///
-    /// * `block_hash` - The hash of the block to retrieve.
-    ///
-    /// # Returns
-    ///
-    /// A `Result` containing a `BlockEntry` structure, or an error if the request fails.
-    pub async fn get_block(&self, block_hash: &BlockHash) -> Result<BlockEntry> {
->>>>>>> fd48eef3
         let endpoint = format!("blockflow/blocks/{}", block_hash);
         let url = Url::parse(&format!("{}/{}", self.base_url, endpoint))?;
         let response = self.inner.get(url).send().await?.json().await?;
@@ -175,22 +132,9 @@
         Ok(response)
     }
 
-<<<<<<< HEAD
     // Get block header.
     // GET:/blockflow/headers/{block_hash}
     pub async fn get_block_header(&self, block_hash: &String) -> Result<BlockHeaderEntry> {
-=======
-    /// Get the header of a block by its hash.
-    ///
-    /// # Arguments
-    ///
-    /// * `block_hash` - The hash of the block to retrieve the header for.
-    ///
-    /// # Returns
-    ///
-    /// A `Result` containing a `BlockHeaderEntry` structure, or an error if the request fails.
-    pub async fn get_block_header(&self, block_hash: &BlockHash) -> Result<BlockHeaderEntry> {
->>>>>>> fd48eef3
         let endpoint = format!("blockflow/headers/{}", block_hash);
         let url = Url::parse(&format!("{}/{}", self.base_url, endpoint))?;
         let response = self.inner.get(url).send().await?.json().await?;
